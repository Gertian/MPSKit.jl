#works for general tensors
expectation_value(state::Union{InfiniteMPS,MPSComoving,FiniteMPS},opp::AbstractTensorMap) = expectation_value(state,fill(opp,length(state)))
function expectation_value(state::Union{InfiniteMPS,MPSComoving,FiniteMPS},opps::AbstractArray{<:AbstractTensorMap})
    map(zip(state.AC,opps)) do (ac,opp)
        tr(ac'*transpose(
            opp*transpose(ac,(TensorKit.allind(ac)[2:end-1]),(1,TensorKit.numind(ac))),
            (TensorKit.numind(ac)-1,TensorKit.allind(ac)[1:end-2]...),
            (TensorKit.numind(ac),)))
    end
end

"""
calculates the expectation value of op, where op is a plain tensormap where the first index works on site at
"""
function expectation_value(state::Union{FiniteMPS{T},MPSComoving{T},InfiniteMPS{T}},op::AbstractTensorMap,at::Int) where T <: MPSTensor
    expectation_value(state,decompose_localmpo(add_util_leg(op)),at);
end

"""
calculates the expectation value of op = op1*op2*op3*... (ie an N site operator) starting at site at
"""
function expectation_value(state::Union{FiniteMPS{T},MPSComoving{T},InfiniteMPS{T}},op::AbstractArray{<:AbstractTensorMap}, at::Int) where T <: MPSTensor
    firstspace = _firstspace(first(op));
    (firstspace == oneunit(firstspace) && _lastspace(last(op)) == firstspace') ||
        throw(ArgumentError("localmpo should start and end in a trivial leg, not with $(firstspace)"));

<<<<<<< HEAD
    ut = fill_data!(similar(op[1],firstspace),one)
    @plansor v[-1 -2;-3] := isomorphism(storagetype(T),left_virtualspace(state,at),left_virtualspace(state,at))[-1;-3]*conj(ut[-2])
=======
    ut = Tensor(ones,firstspace)
    @plansor v[-1 -2;-3] := isomorphism(left_virtualspace(state,at-1),left_virtualspace(state,at-1))[-1;-3]*conj(ut[-2])
>>>>>>> 47031098
    tmp = v*TransferMatrix(state.AL[at:at+length(op)-1],op,state.AL[at:at+length(op)-1])
    return @plansor tmp[1 2;3]*ut[2]*state.CR[at+length(op)-1][3;4]*conj(state.CR[at+length(op)-1][1;4]);
end



"""
    calculates the expectation value for the given operator/hamiltonian
"""
expectation_value(state,ham::MPOHamiltonian,envs=environments(state,ham)) = expectation_value(state,envs);

function expectation_value(state::MPSComoving,envs::FinEnv)
    ham = envs.opp;

    vals = expectation_value_fimpl(state,envs);

    tot = 0.0+0im;
    for i in 1:ham.odim,
        j in 1:ham.odim

        tot += @plansor  leftenv(envs,length(state),state)[i][1 2;3]*
                        state.AC[end][3 4;5]*
                        rightenv(envs,length(state),state)[j][5 6;7]*
                        ham[length(state)][i,j][2 8;4 6]*
                        conj(state.AC[end][1 8;7])

    end

    return vals,tot/(norm(state.AC[end])^2);
end

expectation_value(state::FiniteMPS,envs::FinEnv) = expectation_value_fimpl(state,envs)
function expectation_value_fimpl(state::AbstractFiniteMPS,envs::FinEnv)
    ham = envs.opp;

    ens=zeros(eltype(eltype(state)),length(state))
    for i in 1:length(state),
        (j,k) in keys(ham[i])

        !((j == 1 && k!= 1) || (k == ham.odim && j!=ham.odim)) && continue

        cur = @plansor leftenv(envs,i,state)[j][1 2;3]*state.AC[i][3 7;5]*rightenv(envs,i,state)[k][5 8;6]*conj(state.AC[i][1 4;6])*ham[i][j,k][2 4;7 8]
        if !(j==1 && k == ham.odim)
            cur/=2
        end

        ens[i]+=cur
    end

    n = norm(state.AC[end])^2
    return ens./n;
end

function expectation_value(st::InfiniteMPS,prevca::MPOHamInfEnv);
    ham = prevca.opp;
    #calculate energy density
    len = length(st);
    ens = PeriodicArray(zeros(eltype(st.AR[1]),len));
    for i=1:len
        util = fill_data!(similar(st.AL[1],space(prevca.lw[ham.odim,i+1],2)),one)
        for j=ham.odim:-1:1
            apl = leftenv(prevca,i,st)[j]*TransferMatrix(st.AL[i],ham[i][j,ham.odim],st.AL[i]);
            ens[i] += @plansor apl[1 2;3]*r_LL(st,i)[3;1]*conj(util[2])
        end
    end
    return ens
end

#kept for backwards compatibility; the new way is to pass a unitrange
expectation_value(st::InfiniteMPS,ham::MPOHamiltonian,size::Int,prevca=environments(st,ham)) = expectation_value(st,prevca,1:size);
expectation_value(st::InfiniteMPS,prevca::MPOHamInfEnv,size::Int) = expectation_value(st,prevca,1:size);

#the mpo hamiltonian over n sites has energy f+n*edens, which is what we calculate here. f can then be found as this - n*edens
expectation_value(st::InfiniteMPS,ham::MPOHamiltonian,range::UnitRange{Int64},prevca = environments(st,ham)) = expectation_value(st,prevca,range)

function expectation_value(st::InfiniteMPS,prevca::MPOHamInfEnv,range::UnitRange{Int64})
    ham = prevca.opp;

    len = length(st)
    start = map(leftenv(prevca,range.start,st)) do y
        @plansor x[-1 -2;-3] := y[1 -2;3]*st.CR[range.start-1][3;-3]*conj(st.CR[range.start-1][1;-1])
    end

    for i in range
        start = start*TransferMatrix(st.AR[i],ham[i],st.AR[i])
    end

    tot = 0.0+0im
    for i=1:ham.odim
        tot += @plansor start[i][1 2;3]*rightenv(prevca,range.stop,st)[i][3 2;1]
    end

    return tot
end


expectation_value(st::InfiniteMPS,mpo::DenseMPO) = expectation_value(convert(MPSMultiline,st),convert(MPOMultiline,mpo));
expectation_value(st::MPSMultiline,mpo::MPOMultiline) = expectation_value(st,environments(st,mpo));
expectation_value(st::InfiniteMPS,ca::PerMPOInfEnv) = expectation_value(convert(MPSMultiline,st),ca);
function expectation_value(st::MPSMultiline,ca::PerMPOInfEnv)
    opp = ca.opp;
    retval = PeriodicArray{eltype(st.AC[1,1]),2}(undef,size(st,1),size(st,2));
    for (i,j) in product(1:size(st,1),1:size(st,2))
        retval[i,j] = @plansor   leftenv(ca,i,j,st)[1 2;3]*
                                opp[i,j][2 4;6 5]*
                                st.AC[i,j][3 6;7]*
                                rightenv(ca,i,j,st)[7 5;8]*
                                conj(st.AC[i+1,j][1 4;8])
    end
    return retval
end

expectation_value(state::FiniteQP,opp) = expectation_value(convert(FiniteMPS,state),opp)<|MERGE_RESOLUTION|>--- conflicted
+++ resolved
@@ -24,13 +24,9 @@
     (firstspace == oneunit(firstspace) && _lastspace(last(op)) == firstspace') ||
         throw(ArgumentError("localmpo should start and end in a trivial leg, not with $(firstspace)"));
 
-<<<<<<< HEAD
+
     ut = fill_data!(similar(op[1],firstspace),one)
-    @plansor v[-1 -2;-3] := isomorphism(storagetype(T),left_virtualspace(state,at),left_virtualspace(state,at))[-1;-3]*conj(ut[-2])
-=======
-    ut = Tensor(ones,firstspace)
-    @plansor v[-1 -2;-3] := isomorphism(left_virtualspace(state,at-1),left_virtualspace(state,at-1))[-1;-3]*conj(ut[-2])
->>>>>>> 47031098
+    @plansor v[-1 -2;-3] := isomorphism(storagetype(T),left_virtualspace(state,at-1),left_virtualspace(state,at-1))[-1;-3]*conj(ut[-2])
     tmp = v*TransferMatrix(state.AL[at:at+length(op)-1],op,state.AL[at:at+length(op)-1])
     return @plansor tmp[1 2;3]*ut[2]*state.CR[at+length(op)-1][3;4]*conj(state.CR[at+length(op)-1][1;4]);
 end
