--- conflicted
+++ resolved
@@ -1,11 +1,7 @@
 name = "MPSKit"
 uuid = "bb1c41ca-d63c-52ed-829e-0820dda26502"
 authors = ["Maarten Van Damme", "Jutho Haegeman", "Gertian Roose", "Markus Hauru"]
-<<<<<<< HEAD
 version = "0.7.0"
-=======
-version = "0.6.2"
->>>>>>> 7e12edd5
 
 [deps]
 FLoops = "cc61a311-1640-44b5-9fba-1b764f453329"
